--- conflicted
+++ resolved
@@ -3,22 +3,15 @@
   __init__.py
   test.py
   test_ag08bd.py
-<<<<<<< HEAD
   test_mb.py
   test_mc.py
-=======
->>>>>>> c4ff5afd
   test_sb10jd.py
   test_sg02ad.py
   test_sg03ad.py
   test_tb05ad.py
   test_td04ad.py
   test_tg01ad.py
-<<<<<<< HEAD
-  test_tg01fd.py)
-=======
   test_tg01fd.py )
->>>>>>> c4ff5afd
 
 install(FILES ${PYSOURCE}
         PERMISSIONS OWNER_READ OWNER_WRITE OWNER_EXECUTE
