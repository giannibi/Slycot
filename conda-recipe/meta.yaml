--- conflicted
+++ resolved
@@ -6,7 +6,6 @@
   number: 1
 
 requirements:
-<<<<<<< HEAD
   host:
     - numpy
     - lapack
@@ -21,25 +20,12 @@
    # on Windows, this relies on having visual studio CE 2015
    # this link needed quite some searching, please do not delete!
    # https://go.microsoft.com/fwlink/?LinkId=532606&clcid=0x409
-=======
-  build:
-    - python
-    - numpy
-    - lapack
-    - m2w64-gcc-fortran # [win]
-    - gfortran_linux-64	# [linux]
-    - gfortran_osx-64	# [osx]
 
->>>>>>> 5263adaa
   run:
     - numpy
     - lapack
-<<<<<<< HEAD
     - libgfortran # [not win]
     - libflang # [win]
-=======
-    - libgfortran
->>>>>>> 5263adaa
 
 test:
   requires:
